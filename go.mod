module github.com/utilitywarehouse/semaphore-service-mirror

go 1.20

require (
	github.com/hashicorp/go-hclog v1.5.0
	github.com/prometheus/client_golang v1.16.0
	github.com/stretchr/testify v1.8.4
<<<<<<< HEAD
	k8s.io/api v0.27.3
	k8s.io/apimachinery v0.27.4
	k8s.io/client-go v0.27.3
=======
	k8s.io/api v0.27.4
	k8s.io/apimachinery v0.27.4
	k8s.io/client-go v0.27.4
>>>>>>> feea522e
)

require (
	github.com/beorn7/perks v1.0.1 // indirect
	github.com/cespare/xxhash/v2 v2.2.0 // indirect
	github.com/davecgh/go-spew v1.1.1 // indirect
	github.com/emicklei/go-restful/v3 v3.10.2 // indirect
	github.com/evanphx/json-patch v5.6.0+incompatible // indirect
	github.com/fatih/color v1.15.0 // indirect
	github.com/go-logr/logr v1.2.4 // indirect
	github.com/go-openapi/jsonpointer v0.19.6 // indirect
	github.com/go-openapi/jsonreference v0.20.2 // indirect
	github.com/go-openapi/swag v0.22.3 // indirect
	github.com/gogo/protobuf v1.3.2 // indirect
	github.com/golang/protobuf v1.5.3 // indirect
	github.com/google/gnostic v0.6.9 // indirect
	github.com/google/go-cmp v0.5.9 // indirect
	github.com/google/gofuzz v1.2.0 // indirect
	github.com/google/uuid v1.3.0 // indirect
	github.com/imdario/mergo v0.3.15 // indirect
	github.com/josharian/intern v1.0.0 // indirect
	github.com/json-iterator/go v1.1.12 // indirect
	github.com/mailru/easyjson v0.7.7 // indirect
	github.com/mattn/go-colorable v0.1.13 // indirect
	github.com/mattn/go-isatty v0.0.18 // indirect
	github.com/matttproud/golang_protobuf_extensions v1.0.4 // indirect
	github.com/modern-go/concurrent v0.0.0-20180306012644-bacd9c7ef1dd // indirect
	github.com/modern-go/reflect2 v1.0.2 // indirect
	github.com/munnerz/goautoneg v0.0.0-20191010083416-a7dc8b61c822 // indirect
	github.com/pkg/errors v0.9.1 // indirect
	github.com/pmezard/go-difflib v1.0.0 // indirect
	github.com/prometheus/client_model v0.3.0 // indirect
	github.com/prometheus/common v0.42.0 // indirect
	github.com/prometheus/procfs v0.10.1 // indirect
	github.com/spf13/pflag v1.0.5 // indirect
	golang.org/x/net v0.9.0 // indirect
	golang.org/x/oauth2 v0.7.0 // indirect
	golang.org/x/sys v0.8.0 // indirect
	golang.org/x/term v0.7.0 // indirect
	golang.org/x/text v0.9.0 // indirect
	golang.org/x/time v0.3.0 // indirect
	google.golang.org/appengine v1.6.7 // indirect
	google.golang.org/protobuf v1.30.0 // indirect
	gopkg.in/inf.v0 v0.9.1 // indirect
	gopkg.in/yaml.v2 v2.4.0 // indirect
	gopkg.in/yaml.v3 v3.0.1 // indirect
	k8s.io/klog/v2 v2.100.1 // indirect
	k8s.io/kube-openapi v0.0.0-20230501164219-8b0f38b5fd1f // indirect
	k8s.io/utils v0.0.0-20230406110748-d93618cff8a2 // indirect
	sigs.k8s.io/json v0.0.0-20221116044647-bc3834ca7abd // indirect
	sigs.k8s.io/structured-merge-diff/v4 v4.2.3 // indirect
	sigs.k8s.io/yaml v1.3.0 // indirect
)<|MERGE_RESOLUTION|>--- conflicted
+++ resolved
@@ -6,15 +6,9 @@
 	github.com/hashicorp/go-hclog v1.5.0
 	github.com/prometheus/client_golang v1.16.0
 	github.com/stretchr/testify v1.8.4
-<<<<<<< HEAD
-	k8s.io/api v0.27.3
-	k8s.io/apimachinery v0.27.4
-	k8s.io/client-go v0.27.3
-=======
 	k8s.io/api v0.27.4
 	k8s.io/apimachinery v0.27.4
 	k8s.io/client-go v0.27.4
->>>>>>> feea522e
 )
 
 require (
